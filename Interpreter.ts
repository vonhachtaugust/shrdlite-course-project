--- conflicted
+++ resolved
@@ -1,4 +1,4 @@
-///<reference path="World.ts"/>
+1///<reference path="World.ts"/>
 ///<reference path="Parser.ts"/>
 
 /**
@@ -18,21 +18,12 @@
     //////////////////////////////////////////////////////////////////////
     // exported functions, classes and interfaces/types
 
-<<<<<<< HEAD
 /**
 Top-level function for the Interpreter. It calls `interpretCommand` for each possible parse of the command. 
 * @param parses List of parses produced by the Parser.
 * @param currentState The current state of the world.
 * @returns Augments ParseResult with a list of interpretations. Each interpretation is represented by a list of Literals.
 */    
-=======
-    /**
-    Top-level function for the Interpreter. It calls `interpretCommand` for each possible parse of the command. No need to change this one.
-    * @param parses List of parses produced by the Parser.
-    * @param currentState The current state of the world.
-    * @returns Augments ParseResult with a list of interpretations. Each interpretation is represented by a list of Literals.
-    */
->>>>>>> ba6d4ec5
     export function interpret(parses : Parser.ParseResult[], currentState : WorldState) : InterpretationResult[] {
         var errors : Error[] = [];
         var interpretations : InterpretationResult[] = [];
@@ -65,18 +56,12 @@
     * hold among some objects.
     */
     export interface Literal {
-<<<<<<< HEAD
-	/** Whether this literal asserts the relation should hold
-	 * (true polarity) or not (false polarity). 
-	 */
-=======
         /** Whether this literal asserts the relation should hold
          * (true polarity) or not (false polarity). For example, we
          * can specify that "a" should *not* be on top of "b" by the
          * literal {polarity: false, relation: "ontop", args:
          * ["a","b"]}.
          */
->>>>>>> ba6d4ec5
         polarity : boolean;
         /** The name of the relation in question. */
         relation : string;
@@ -100,12 +85,8 @@
     /**
      * @param cmd The actual command. 
      * @param state The current state of the world. Useful to look up objects in the world.
-<<<<<<< HEAD
-     * @returns A list of list of Literal, representing a formula in disjunctive normal form (disjunction of conjunctions). 
-=======
      * @returns A list of list of Literal, representing a formula in disjunctive normal form (disjunction of conjunctions). See the dummy interpetation returned in the code for an example, which means ontop(a,floor) AND holding(b).
      * @throws An error when no valid interpretations can be found
->>>>>>> ba6d4ec5
      */
 function interpretCommand(cmd : Parser.Command, state : WorldState) : DNFFormula {
         let command = cmd.command; 
@@ -284,7 +265,6 @@
     }
     
 
-<<<<<<< HEAD
     // returns the stack index of 'thisPossibleTargetTag'
     function stackIndex(thisPossibleTargetTag : string, state : WorldState) : number {
         let stacks : string[][] = state.stacks;
@@ -353,6 +333,4 @@
         
         return result;
     }
-=======
->>>>>>> ba6d4ec5
 }