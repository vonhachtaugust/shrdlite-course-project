///<reference path="lib/collections.ts"/>
///<reference path="lib/node.d.ts"/>

/** Graph module
*
*  Types for generic A\* implementation.
*
*  *NB.* The only part of this module
*  that you should change is the `aStarSearch` function. Everything
*  else should be used as-is.
*/

/** An edge in a graph. */
class Edge<Node> {
    from : Node;
    to   : Node;
    cost : number;
}

/** A directed graph. */
interface Graph<Node> {
    /** Computes the edges that leave from a node. */
    outgoingEdges(node : Node) : Edge<Node>[];
    /** A function that compares nodes. */
    compareNodes : collections.ICompareFunction<Node>;
}

/** Type that reports the result of a search. */
class SearchResult<Node> {
    /** The path (sequence of Nodes) found by the search algorithm. */
    path : Node[];
    /** The total cost of the path. */
    cost : number;
}

/**
 * 
 */
class NodeMap<Node> {
    node : Node;
    map : any;
}

/**
 * Structure for mapping nodes to values, search as numbers or
 * other nodes.
 */
class NodeTable<Node> {
  nodes : NodeMap<Node>[];
  constructor(
      public defaultMap : any
  ) { 
    this.nodes = [];
  }

  GetFVal(node : Node) : any {
    for (let i = 0; i < this.nodes.length; i++) {
      if (this.nodes[i].node == node) {
        return this.nodes[i].map;
      }
    }
    // node has not been inserted, return default value
    return this.defaultMap;
  }

  Insert(node : Node, fVal : any) {
    for (let i = 0; i < this.nodes.length; i++) {
      if (this.nodes[i].node == node) {
        this.nodes[i].map = fVal;
        return;
      }
    }
    this.nodes.push({
      node: node,
      map: fVal
    });
  }

  // This function works only if the map is a number
  GetArgMinAmong(feasibleSet : Node[]) : Node {
    let minFNode : Node;
    let minF : number;
    for (let i = 0; i < feasibleSet.length; i++) {
      let thisNode = feasibleSet[i];
      let thisNodeFVal = this.GetFVal(thisNode);
      if (minF == null || thisNodeFVal < minF) {
        minFNode = thisNode;
        minF = thisNodeFVal;
      }
    }
    return minFNode;
  }
}

/**
 * Function for checking if all the nodes in a list are equal.
 * The order of the data fields needs to be in the same order
 * in order for nodes to be equal
 */
function equal<Node>(ns : Node[]): boolean {
  let res : boolean = true;
  for (let i = 1; i < ns.length; i++) {
    res = res && (JSON.stringify(ns[i-1]) == JSON.stringify(ns[i]));
  }
  return res;
}


/**
 * Function for checking if a list contains a node
 */
function contains<Node>(n: Node, ns: Node[] ): boolean {
  for (let i = 0; i < ns.length; i++) {
    if (equal([n,ns[i]])) return true;
  }
  return false;
}

/**
* A\* search implementation, parameterised by a `Node` type.
*
* @param graph The graph on which to perform A\* search.
* @param start The initial node.
* @param goal A function that returns true when given a goal node. Used to determine if the algorithm has reached the goal.
* @param heuristics The heuristic function. Used to estimate the cost of reaching the goal from a given Node.
* @param timeout Maximum time (in seconds) to spend performing A\* search.
* @returns A search result, which contains the path from `start` to a node satisfying `goal` and the cost of this path.
*/
function aStarSearch<Node>(
    graph: Graph<Node>,
    start: Node,
    goal: (n: Node) => boolean,
    heuristics: (n: Node) => number,
    timeout: number
    ): SearchResult<Node> {
    var result : SearchResult<Node>;
    
    let closedSet : Node[] = [];
    let openSet : Node[] = [start];
    
    let gScore : NodeTable<Node> = new NodeTable<Node>(Infinity);
    gScore.Insert(start,0);
    
    let fScore : NodeTable<Node> = new NodeTable<Node>(Infinity);
    fScore.Insert(start, heuristics(start));
    
    let cameFrom: NodeTable<Node> = new NodeTable<Node>(undefined);
    
    while (openSet.length > 0) {
      let current = fScore.GetArgMinAmong(openSet);

      if (goal(current)) {
          result = reconstructPath(
              cameFrom,
              current,
              start,
              fScore.GetFVal(current)
                );
            break;    
      }

      // Remove current from open set
      openSet.splice(openSet.indexOf(current),1);
      // Add current to closed set
      closedSet.push(current);
      
      let currentNeighbourEdges : Edge<Node>[] = graph.outgoingEdges(current);
      
      // For each neighbour
      for (let i = 0; i < currentNeighbourEdges.length; i++) {
        let thisEdge : Edge<Node> = currentNeighbourEdges[i];
        let thisNeighbour = thisEdge.to;
        
        // If this neighbour is in closed set, then skip
        if (closedSet.indexOf(thisNeighbour) > -1) {
          continue;
        }
        
        // The cost from start to this neighbour
        let tentative_gScore = gScore.GetFVal(current) + thisEdge.cost;
        
        if (!contains(thisNeighbour,openSet)) {
          // This neighbour has not yet been encountered
          openSet.push(thisNeighbour);
        } else if (tentative_gScore >= gScore.GetFVal(thisNeighbour)) {
          // This path is more costly
          continue;
        } 
        
        cameFrom.Insert(thisNeighbour, current);
        gScore.Insert(thisNeighbour,tentative_gScore);
        fScore.Insert(thisNeighbour, tentative_gScore + heuristics(thisNeighbour));
      }
    }
    // if no path exists, result is undefined
    return result;
}

<<<<<<< HEAD
/**
 * function for reconstructing the best path from start to goal
 * @param cameFrom table mapping nodes to the predecessors
 * @param current the node from which to begin generating path backwards
 */
function reconstructPath<Node>(cameFrom: NodeTable<Node>, current : Node, start : Node, totalCost: number): SearchResult<Node> {
    let total_path: SearchResult<Node> = {path:[current],cost:totalCost};

    // Predecessor path from goal to start:
    while  (current != start) {
        current = cameFrom.GetFVal(current);
        total_path.path.push(current);
    }
    // Remove start from list:
    total_path.path.splice(total_path.path.length - 1, 1);
    
    total_path.path.reverse();
    return total_path;
}

//////////////////////////////////////////////////////////////////////
// here is an example graph

interface Coordinate {
    x : number;
    y : number;
}


class GridNode {
    constructor(
        public pos : Coordinate
        ) {}

    add(delta : Coordinate) : GridNode {
        return new GridNode({
            x: this.pos.x + delta.x,
            y: this.pos.y + delta.y
        });
    }

    compareTo(other : GridNode) : number {
        return (this.pos.x - other.pos.x) || (this.pos.y - other.pos.y);
    }

    toString() : string {
        return "(" + this.pos.x + "," + this.pos.y + ")";
    }
}

/** Example Graph. */
class GridGraph implements Graph<GridNode> {
    private walls : collections.Set<GridNode>;

    constructor(
        public size : Coordinate,
        obstacles : Coordinate[]
        ) {
        this.walls = new collections.Set<GridNode>();
        for (var pos of obstacles) {
            this.walls.add(new GridNode(pos));
        }
        for (var x = -1; x <= size.x; x++) {
            this.walls.add(new GridNode({x:x, y:-1}));
            this.walls.add(new GridNode({x:x, y:size.y}));
        }
        for (var y = -1; y <= size.y; y++) {
            this.walls.add(new GridNode({x:-1, y:y}));
            this.walls.add(new GridNode({x:size.x, y:y}));
        }
    }

    outgoingEdges(node : GridNode) : Edge<GridNode>[] {
        var outgoing : Edge<GridNode>[] = [];
        for (var dx = -1; dx <= 1; dx++) {
            for (var dy = -1; dy <= 1; dy++) {
                if (! (dx == 0 && dy == 0)) {
                    var next = node.add({x:dx, y:dy});
                    if (! this.walls.contains(next)) {
                        outgoing.push({
                            from: node,
                            to: next,
                            cost: Math.sqrt(dx*dx + dy*dy)
                        });
                    }
                }
            }
        }
        return outgoing;
    }

    compareNodes(a : GridNode, b : GridNode) : number {
        return a.compareTo(b);
    }

    toString() : string {
        var borderRow = "+" + new Array(this.size.x + 1).join("--+");
        var betweenRow = "+" + new Array(this.size.x + 1).join("  +");
        var str = "\n" + borderRow + "\n";
        for (var y = this.size.y-1; y >= 0; y--) {
            str += "|";
            for (var x = 0; x < this.size.x; x++) {
                str += this.walls.contains(new GridNode({x:x,y:y})) ? "## " : "   ";
            }
            str += "|\n";
            if (y > 0) str += betweenRow + "\n";
        }
        str += borderRow + "\n";
        return str;
    }
}
=======
>>>>>>> 0057a9c1
<|MERGE_RESOLUTION|>--- conflicted
+++ resolved
@@ -196,7 +196,6 @@
     return result;
 }
 
-<<<<<<< HEAD
 /**
  * function for reconstructing the best path from start to goal
  * @param cameFrom table mapping nodes to the predecessors
@@ -307,6 +306,4 @@
         str += borderRow + "\n";
         return str;
     }
-}
-=======
->>>>>>> 0057a9c1
+}